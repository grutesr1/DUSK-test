[package]
name = "rusk-wallet"
version = "0.1.0"
edition = "2021"

# See more keys and their definitions at https://doc.rust-lang.org/cargo/reference/manifest.html


#  add lib as dependency
[dependencies]
<<<<<<< HEAD
dusk-wallet = {path ="../dusk_wallet"}
clap = { version = "3.1", features = ["derive"] }
tokio = { version = "1.15", features = ["full"] }
serde = { version = "1.0", features = ["derive"] }
async-trait = "0.1"
block-modes = "0.8"
gql_client = "1.0"
serde_json = "1.0"
tiny-bip39 = "0.8"
crossterm = "0.22"
once_cell = "1.10"
rand_core = "0.6"
requestty = "0.3"
futures = "0.3"
base64 = "0.13"
crypto = "0.3"
whoami = "1.2"
blake3 = "1.3"
tonic = "0.6"
tower = "0.4"
prost = "0.9"
toml = "0.5"
open = "2.1"
dirs = "4.0"
bs58 = "0.4"
rand = "0.8"
aes = "0.7"

dusk-wallet-core = "0.14.0-rc"
canonical = "0.7"
canonical_derive = "0.7"
dusk-hamt = "0.10.0-rc"
dusk-bytes = "0.1"
dusk-pki = "0.10.0-rc"
rusk-abi = "0.7"
phoenix-core = "0.16.0-rc"
dusk-schnorr = { version = "0.10.0-rc", default-features = false }
dusk-poseidon = { version = "0.25.0-rc", features = [ "canon" ], default-features = false }
dusk-plonk = { version = "0.10", default-features = false }
dusk-jubjub = { version = "0.11", default-features = false }
dusk-bls12_381-sign = { version = "0.3.0-rc", default-features = false, features = [ "canon" ] }
rusk-schema = "0.4.0"
microkelvin = { version = "0.15.0-rc", features = ["persistence"] }

tracing = "0.1"
tracing-subscriber = { version = "0.3.0", features = ["fmt", "env-filter", "json"] }

[dev-dependencies]
tempfile = "3.2"
=======
dusk-wallet = {path ="../dusk_wallet"}
>>>>>>> 2dd6eb4e
<|MERGE_RESOLUTION|>--- conflicted
+++ resolved
@@ -8,7 +8,6 @@
 
 #  add lib as dependency
 [dependencies]
-<<<<<<< HEAD
 dusk-wallet = {path ="../dusk_wallet"}
 clap = { version = "3.1", features = ["derive"] }
 tokio = { version = "1.15", features = ["full"] }
@@ -57,7 +56,4 @@
 tracing-subscriber = { version = "0.3.0", features = ["fmt", "env-filter", "json"] }
 
 [dev-dependencies]
-tempfile = "3.2"
-=======
-dusk-wallet = {path ="../dusk_wallet"}
->>>>>>> 2dd6eb4e
+tempfile = "3.2"