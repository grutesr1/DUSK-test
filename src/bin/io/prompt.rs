// This Source Code Form is subject to the terms of the Mozilla Public
// License, v. 2.0. If a copy of the MPL was not distributed with this
// file, You can obtain one at http://mozilla.org/MPL/2.0/.
//
// Copyright (c) DUSK NETWORK. All rights reserved.

use std::io::stdout;
use std::path::PathBuf;
use std::str::FromStr;

use crossterm::{
    cursor::{Hide, Show},
    ExecutableCommand,
};

<<<<<<< HEAD
// use anyhow::{Result, Context};
use bip39::{Language, Mnemonic};
=======
use anyhow::Result;
use bip39::{ErrorKind, Language, Mnemonic};
>>>>>>> bad08fa9
use blake3::Hash;
use dusk_wallet::Error;
use requestty::Question;

use dusk_wallet::{Address, Dusk, Lux};

use dusk_wallet::gas;
use dusk_wallet::{MAX_CONVERTIBLE, MIN_CONVERTIBLE};

/// Request the user to authenticate with a password
pub(crate) fn request_auth(msg: &str, password: &Option<String>) -> Hash {
    let pwd = match password.as_ref() {
        Some(p) => p.to_string(),

        None => {
            let q = Question::password("password")
                .message(format!("{}:", msg))
                .mask('*')
                .build();

            let a = requestty::prompt_one(q).expect("password");
            let p = a.as_string().unwrap();

            p.to_string()
        }
    };

    blake3::hash(pwd.as_bytes())
}

/// Request the user to create a wallet password
pub(crate) fn create_password(password: &Option<String>) -> Hash {
    let pwd = match password.as_ref() {
        Some(p) => p.to_string(),
        None => {
            let mut pwd = String::from("");

            let mut pwds_match = false;
            while !pwds_match {
                // enter password
                let q = Question::password("password")
                    .message("Enter the password for the wallet:")
                    .mask('*')
                    .build();
                let a = requestty::prompt_one(q).expect("password");
                let pwd1 = a.as_string().unwrap_or("").to_string();

                // confirm password
                let q = Question::password("password")
                    .message("Please confirm the password:")
                    .mask('*')
                    .build();
                let a =
                    requestty::prompt_one(q).expect("password confirmation");
                let pwd2 = a.as_string().unwrap_or("").to_string();

                // check match
                pwds_match = pwd1 == pwd2;
                if pwds_match {
                    pwd = pwd1.to_string()
                } else {
                    println!("Passwords don't match, please try again.");
                }
            }
            pwd
        }
    };

    let pwd = blake3::hash(pwd.as_bytes());
    pwd
}

/// Display the recovery phrase to the user and ask for confirmation
pub(crate) fn confirm_recovery_phrase<S>(phrase: &S)
where
    S: std::fmt::Display,
{
    // inform the user about the mnemonic phrase
    println!("The following phrase is essential for you to regain access to your wallet\nin case you lose access to this computer.");
    println!("Please print it or write it down and store it somewhere safe:");
    println!();
    println!("> {}", phrase);
    println!();

    // let the user confirm they have backed up their phrase
    loop {
        let q = requestty::Question::confirm("proceed")
            .message("Have you backed up your recovery phrase?")
            .build();

        let a = requestty::prompt_one(q).expect("confirmation");
        if a.as_bool().unwrap() {
            return;
        }
    }
}

/// Request the user to input the recovery phrase
pub(crate) fn request_recovery_phrase() -> anyhow::Result<String> {
    // let the user input the recovery phrase
    let mut attempt = 1;
    loop {
        let q = Question::input("phrase")
            .message("Please enter the recovery phrase:")
            .build();

        let a = requestty::prompt_one(q).expect("recovery phrase");
        let phrase = a.as_string().unwrap_or_default();

        match Mnemonic::from_phrase(phrase, Language::English) {
            Ok(phrase) => break Ok(phrase.to_string()),

            Err(err) if attempt > 2 => match err.downcast_ref::<ErrorKind>() {
                Some(ErrorKind::InvalidWord) => {
                    return Err(Error::AttemptsExhausted)?
                }
                _ => return Err(err),
            },
            Err(_) => {
                println!("Invalid recovery phrase please try again");
                attempt += 1;
            }
        }
    }
}

fn is_valid_dir(dir: &str) -> bool {
    let mut p = std::path::PathBuf::new();
    p.push(dir);
    p.is_dir()
}

/// Request a directory
pub(crate) fn request_dir(
    what_for: &str,
    profile: PathBuf,
) -> std::path::PathBuf {
    let q = Question::input("name")
        .message(format!("Please enter a directory to {}:", what_for))
        .default(profile.as_os_str().to_str().expect("default dir"))
        .validate_on_key(|dir, _| is_valid_dir(dir))
        .validate(|dir, _| {
            if is_valid_dir(dir) {
                Ok(())
            } else {
                Err("Not a valid directory".to_string())
            }
        })
        .build();

    let a = requestty::prompt_one(q).expect("a directory");
    let mut p = std::path::PathBuf::new();
    p.push(a.as_string().unwrap());
    p
}

/// Asks the user for confirmation
pub(crate) fn ask_confirm() -> bool {
    let q = requestty::Question::confirm("confirm")
        .message("Transaction ready. Proceed?")
        .build();
    let a = requestty::prompt_one(q).expect("confirmation");
    a.as_bool().unwrap_or(false)
}

/// Request a receiver address
pub(crate) fn request_rcvr_addr(addr_for: &str) -> Address {
    // let the user input the receiver address
    let q = Question::input("addr")
        .message(format!("Please enter the {} address:", addr_for))
        .validate_on_key(|addr, _| Address::from_str(addr).is_ok())
        .validate(|addr, _| {
            if Address::from_str(addr).is_ok() {
                Ok(())
            } else {
                Err("Please introduce a valid DUSK address".to_string())
            }
        })
        .build();

    let a = requestty::prompt_one(q).expect("receiver address");
    Address::from_str(a.as_string().unwrap()).expect("correct address")
}

/// Checks for a valid DUSK denomination
fn check_valid_denom(value: f64, balance: Dusk) -> Result<(), String> {
    let value = Dusk::from(value);
    let min = MIN_CONVERTIBLE;
    let max = std::cmp::min(balance, MAX_CONVERTIBLE);
    match (min..=max).contains(&value) {
        true => Ok(()),
        false => {
            Err(format!("The amount has to be between {} and {}", min, max))
        }
    }
}

/// Request amount of tokens
pub(crate) fn request_token_amt(action: &str, balance: Dusk) -> Dusk {
    let question = requestty::Question::float("amt")
        .message(format!("Introduce the amount of DUSK to {}:", action))
        .default(MIN_CONVERTIBLE.into())
        .validate_on_key(|f, _| check_valid_denom(f, balance).is_ok())
        .validate(|f, _| check_valid_denom(f, balance))
        .build();

    let a = requestty::prompt_one(question).expect("token amount");
    a.as_float().unwrap().into()
}

/// Request gas limit
pub(crate) fn request_gas_limit() -> u64 {
    let question = requestty::Question::int("amt")
        .message("Introduce the gas limit for this transaction:")
        .default(gas::DEFAULT_LIMIT as i64)
        .validate_on_key(|n, _| n > (gas::MIN_LIMIT as i64))
        .validate(|n, _| {
            if n < gas::MIN_LIMIT as i64 {
                Err("Gas limit too low".to_owned())
            } else {
                Ok(())
            }
        })
        .build();

    let a = requestty::prompt_one(question).expect("gas limit");
    a.as_int().unwrap() as u64
}

/// Request gas price
pub(crate) fn request_gas_price() -> Lux {
    let question = requestty::Question::float("amt")
        .message("Introduce the gas price for this transaction:")
        .default(Dusk::from(gas::DEFAULT_PRICE).into())
        .validate_on_key(|f, _| check_valid_denom(f, MAX_CONVERTIBLE).is_ok())
        .validate(|f, _| check_valid_denom(f, MAX_CONVERTIBLE))
        .build();

    let a = requestty::prompt_one(question).expect("gas price");
    let price = Dusk::from(a.as_float().unwrap());
    *price
}

/// Request Dusk block explorer open
pub(crate) fn launch_explorer(url: String) -> bool {
    let q = requestty::Question::confirm("launch")
        .message("Launch block explorer?")
        .build();

    let a = requestty::prompt_one(q).expect("confirmation");
    let open = a.as_bool().unwrap_or(false);

    open && open::that(url).is_ok()
}

/// Shows the terminal cursor
pub(crate) fn show_cursor() -> anyhow::Result<()> {
    let mut stdout = stdout();
    stdout.execute(Show)?;
    Ok(())
}

/// Hides the terminal cursor
pub(crate) fn hide_cursor() -> anyhow::Result<()> {
    let mut stdout = stdout();
    stdout.execute(Hide)?;
    Ok(())
}<|MERGE_RESOLUTION|>--- conflicted
+++ resolved
@@ -13,13 +13,8 @@
     ExecutableCommand,
 };
 
-<<<<<<< HEAD
-// use anyhow::{Result, Context};
-use bip39::{Language, Mnemonic};
-=======
 use anyhow::Result;
 use bip39::{ErrorKind, Language, Mnemonic};
->>>>>>> bad08fa9
 use blake3::Hash;
 use dusk_wallet::Error;
 use requestty::Question;
