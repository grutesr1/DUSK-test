--- conflicted
+++ resolved
@@ -7,7 +7,6 @@
 use clap::Subcommand;
 use dusk_jubjub::BlsScalar;
 use std::{fmt, path::PathBuf};
-
 
 use crate::Error;
 use crate::{io::prompt, WalletFile};
@@ -197,11 +196,6 @@
                 //action of staking should return an error
                 println!("staking?");
                 println!("stake addr{:?}", addr);
-<<<<<<< HEAD
-                //let configaddr = 
-                // println!("config info {:?}",  )
-=======
->>>>>>> 49070f0b
                 let tx = wallet.stake(&addr, amt, gas).await?;
                 // needs to return the error
                 println!("command_stake");
