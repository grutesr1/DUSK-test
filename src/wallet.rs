// This Source Code Form is subject to the terms of the Mozilla Public
// License, v. 2.0. If a copy of the MPL was not distributed with this
// file, You can obtain one at http://mozilla.org/MPL/2.0/.
//
// Copyright (c) DUSK NETWORK. All rights reserved.

use bip39::{Language, Mnemonic, Seed};
use blake3::Hash;
use dusk_bytes::Serializable;
use serde::Serialize;
use std::fmt;
use std::fmt::{Debug, Display};
use std::fs;
use std::hash::Hasher;
use std::path::{Path, PathBuf};
use std::str::FromStr;

use dusk_bls12_381_sign::{PublicKey, SecretKey};
use dusk_jubjub::BlsScalar;
use dusk_pki::PublicSpendKey;
use dusk_wallet_core::{
    BalanceInfo, StakeInfo, Store, Transaction, Wallet as WalletCore,
};
use rand::prelude::StdRng;
use rand::SeedableRng;

use crate::clients::{Prover, State};
use crate::crypto::{decrypt, encrypt};
use crate::dusk::{Dusk, Lux};
use crate::rusk::{RuskClient, RuskEndpoint, TransportTCP};
use crate::store::LocalStore;
use crate::Error;
use crate::{DEFAULT_GAS_LIMIT, DEFAULT_GAS_PRICE, MIN_GAS_LIMIT, SEED_SIZE};

/// Default data directory name
pub(crate) const DATA_DIR: &str = ".dusk";
/// Binary prefix for Dusk wallet files
const MAGIC: &[u8] = &[21, 12, 29];
/// Specifies the encoding used to save files
const VERSION: &[u8] = &[2, 0];

/// The interface to the Dusk Network
///
/// The Wallet exposes all methods available to interact with the Dusk Network.
///
/// A new [`Wallet`] can be created from a bip39-compatible mnemonic phrase or
/// an existing wallet file.
///
/// The user can generate as many [`Address`] as needed without an active
/// connection to the network by calling [`Wallet::new_address`] repeatedly.
///
/// A wallet must connect to the network using a [`RuskEndpoint`] in order to be
/// able to perform common operations such as checking balance, transfernig
/// funds, or staking Dusk.

pub struct Wallet<F: SecureWalletFile> {
    wallet: Option<WalletCore<LocalStore, State, Prover>>,
    addrs: Addresses,
    store: LocalStore,
    file: Option<F>,
    status: fn(status: &str),
    // rusk_addr,
}

/// Provides access to a secure wallet file
pub trait SecureWalletFile {
    fn path(&self) -> &WalletPath;
    fn pwd(&self) -> Hash;
}

impl<F: SecureWalletFile> Wallet<F> {
    /// Creates a new wallet instance deriving its seed from a valid BIP39
    /// mnemonic
    pub fn new<P>(phrase: P) -> Result<Self, Error>
    where
        P: Into<String>,
    {
        // generate mnemonic
        let phrase: String = phrase.into();
        let try_mnem = Mnemonic::from_phrase(&phrase, Language::English);

        if let Ok(mnemonic) = try_mnem {
            // derive the seed
            let seed = Seed::new(&mnemonic, "");
            let mut seed_bytes = [0u8; SEED_SIZE];
            seed_bytes.copy_from_slice(seed.as_bytes());

            // return new wallet instance
            Ok(Wallet {
                wallet: None,
                addrs: Addresses::default(),
                store: LocalStore::new(seed_bytes),
                file: None,
                status: |_| {},
            })
        } else {
            Err(Error::InvalidMnemonicPhrase)
        }
    }

    /// Loads wallet given a session
    pub fn from_file(file: F) -> Result<Self, Error> {
        println!("from file");
        let path = file.path();
        let pwd = file.pwd();

        // make sure file exists
        let pb = path.inner().clone();
        if !pb.is_file() {
            return Err(Error::WalletFileNotExists);
        }

        println!("1");
        // attempt to load and decode wallet
        let mut bytes = fs::read(&pb)?;
        println!("2");
        // check for magic number
        for i in 0..3 {
            if bytes[i] != MAGIC[i] {
                return Self::from_legacy_file(file);
            }
        }
        println!("4");
        bytes.drain(..3);

        // check for version information
        let [major, minor] = [bytes[0], bytes[1]];
        bytes.drain(..2);

        // prepare our receiver structs
        let mut seed = [0u8; SEED_SIZE];
        let mut addrs = Addresses::default();

        // decrypt and interpret file contents
        match (major, minor) {
            (1, 0) => {
                println!("no");
                bytes = decrypt(&bytes, pwd)?; //this return if the password is not right /..
                if bytes.len() != SEED_SIZE {
                    return Err(Error::WalletFileCorrupted);
                }
                seed.copy_from_slice(&bytes);
            }
            (2, 0) => {
                println!("hallo");

                let content = decrypt(&bytes, pwd)?;
                println!("content {:?}", content);

                println!("hallo2");
                // extract seed
                seed.copy_from_slice(&content[0..SEED_SIZE]);
                // extract addrs
                let mut addrs_bytes = [0u8; 8];
                addrs_bytes.copy_from_slice(&content[SEED_SIZE..]);
                addrs = Addresses::from_bytes(&addrs_bytes)?
            }
            _ => {
                println!("here");
                return Err(Error::UnknownFileVersion(major, minor));
            }
        };
        println!("3");
        // create and return
        Ok(Self {
            wallet: None,
            addrs,
            store: LocalStore::new(seed),
            file: Some(file),
            status: |_| {},
        })
    }

    /// Attempts to load a legacy wallet file (no version number)
    fn from_legacy_file(file: F) -> Result<Self, Error> {
        let path = file.path();
        let pwd = file.pwd();

        // attempt to load and decode wallet
        let mut bytes = fs::read(path.inner())?;

        // check for old version information and strip it if present
        if bytes[1] == 0 && bytes[2] == 0 {
            bytes.drain(..3);
        }

        bytes = decrypt(&bytes, pwd)?;
        if bytes.len() != SEED_SIZE {
            return Err(Error::WalletFileCorrupted);
        }

        // get our seed
        let mut seed = [0u8; SEED_SIZE];
        seed.copy_from_slice(&bytes);

        // return the store
        Ok(Self {
            wallet: None,
            addrs: Addresses::default(),
            store: LocalStore::new(seed),
            file: Some(file),
            status: |_| {},
        })
    }

    /// Saves wallet to file from which it was loaded
    pub fn save(&self) -> Result<(), Error> {
        match &self.file {
            Some(f) => {
                // create file content
                let seed = self.store.get_seed()?;
                let mut content = seed.to_vec();
                content.append(&mut self.addrs.to_bytes().to_vec());

                // encrypt everything
                content = encrypt(&content, f.pwd())?;

                // prepend magic number and encoding version information
                let mut prefix = [0u8; MAGIC.len() + VERSION.len()];
                prefix[..MAGIC.len()].copy_from_slice(MAGIC);
                prefix[MAGIC.len()..].copy_from_slice(VERSION);
                content.splice(0..0, prefix.iter().cloned());

                // write to file
                fs::write(Path::new(&f.path().0), content)?;
                Ok(())
            }
            None => Err(Error::WalletFileMissing),
        }
    }

    /// Saves wallet to the provided file, changing the previous file path for
    /// the wallet if any. Note that any subsequent calls to [`save`] will
    /// use this new file.
    pub fn save_to(&mut self, file: F) -> Result<(), Error> {
        // set our new file and save
        self.file = Some(file);
        self.save()
    }

    /// Connect the wallet to the network providing a callback for status
    /// updates
    pub async fn connect_with_status<R>(
        &mut self,
        endpoint: R,
        status: fn(&str),
    ) -> Result<(), Error>
    where
        R: RuskEndpoint,
    {
        // attempt connection
        let rusk = RuskClient::connect(endpoint).await?;

        // create a prover client
        let mut prover =
            Prover::new(rusk.prover, rusk.state.clone(), rusk.network);
        prover.set_status_callback(status);

        // create a state client
        let mut state = State::new(rusk.state)?;
        state.set_status_callback(status);

        // create wallet instance
        self.wallet = Some(WalletCore::new(self.store.clone(), state, prover));

        // set our own status callback
        self.status = status;

        Ok(())
    }

    /// Checks if the wallet has an active connection to the network
    pub fn is_online(&self) -> bool {
        self.wallet.is_some()
    }

    /// Obtain balance information for a given address
    pub async fn get_balance(
        &self,
        addr: &Address,
    ) -> Result<BalanceInfo, Error> {
        // make sure we own this address
        if !addr.is_owned() {
            return Err(Error::Unauthorized);
        }

        // get balance
        if let Some(wallet) = &self.wallet {
            let index = addr.index()?;
            Ok(wallet.get_balance(index)?)
        } else {
            Err(Error::Offline)
        }
    }

    /// Creates a new public address.
    /// The addresses generated are deterministic across sessions.
    pub fn new_address(&mut self) -> Address {
        let addr = self.get_address(self.addrs.count);
        self.addrs.count += 1;
        addr
    }

    /// Default public address for this wallet
    pub fn default_address(&self) -> Address {
        let ssk = self
            .store
            .retrieve_ssk(0)
            .expect("wallet seed should be available");
        Address::new(0, ssk.public_spend_key())
    }

    fn get_address(&self, index: u64) -> Address {
        let ssk = self
            .store
            .retrieve_ssk(index)
            .expect("wallet seed should be available");
        Address::new(index, ssk.public_spend_key())
    }

    /// Addresses that have been generated by the user
    pub fn addresses(&self) -> Vec<Address> {
        (0..self.address_count())
            .map(|i| self.get_address(i))
            .collect()
    }

    /// Generated address count for this wallet
    pub fn address_count(&self) -> u64 {
        self.addrs.count
    }

    /// Transfers funds between addresses
    pub async fn transfer(
        &self,
        sender: &Address,
        rcvr: &Address,
        amt: Dusk,
        gas: Gas,
    ) -> Result<Transaction, Error> {
        if let Some(wallet) = &self.wallet {
            // make sure we own the sender address
            if !sender.is_owned() {
                return Err(Error::Unauthorized);
            }
            // make sure amount is positive
            if amt == 0 {
                return Err(Error::AmountIsZero);
            }
            // check gas limits
            if gas.limit < MIN_GAS_LIMIT {
                return Err(Error::NotEnoughGas);
            }

            let mut rng = StdRng::from_entropy();
            let ref_id = BlsScalar::random(&mut rng);
            let sender_index =
                sender.index().expect("owned address should have an index");

            // transfer
            let tx = wallet.transfer(
                &mut rng,
                sender_index,
                sender.psk(),
                rcvr.psk(),
                *amt,
                gas.limit(),
                gas.price(),
                ref_id,
            )?;
            Ok(tx)
        } else {
            Err(Error::Offline)
        }
    }

    /// Stakes Dusk
    pub async fn stake(
        &self,
        addr: &Address,
        amt: Dusk,
        gas: Gas,
        // rusk_addr: TransportTCP,
        // state: wallet,
    ) -> Result<Transaction, Error> {
        const MATCHES: [&str; 2] = ["localhost", "127.0.0.1"];
        let mut local_rusk = false;
<<<<<<< HEAD
        // the rusk addr from the tcp connection ?
        //println!("rusk addr{:?}", rusk_addr);
        // for m in MATCHES.into_iter() {
        //     if rusk_addr.contains(m){
        //         local_rusk = true;
        //         break;
        //     }
        
        // }

        //self.status.rusk_addr 

=======

        // for m in MATCHES.into_iter() {
        //     if self.RuskConfig.rusk_addr.
        //   local_rusk = false;
        // }
>>>>>>> 49070f0b
        if !local_rusk {
            return Err(Error::StakingNotAllowed);
        }

        if let Some(wallet) = &self.wallet {
            // make sure we own the staking address
            if !addr.is_owned() {
                return Err(Error::Unauthorized);
            }
            // make sure amount is positive
            if amt == 0 {
                return Err(Error::AmountIsZero);
            }
            // check gas limits
            if gas.limit < MIN_GAS_LIMIT {
                return Err(Error::NotEnoughGas);
            }

            let mut rng = StdRng::from_entropy();
            let sender_index = addr.index()?;

            // stake
            println!("addres given to stake{}", addr);
            let tx = wallet.stake(
                &mut rng,
                sender_index,
                sender_index,
                addr.psk(),
                *amt,
                gas.limit(),
                gas.price(),
            )?;
            Ok(tx)
        } else {
            Err(Error::Offline)
        }
    
    }

    /// Obtains stake information for a given address
    pub async fn stake_info(&self, addr: &Address) -> Result<StakeInfo, Error> {
        if let Some(wallet) = &self.wallet {
            // make sure we own the staking address
            if !addr.is_owned() {
                return Err(Error::Unauthorized);
            }
            let index = addr.index()?;
            wallet.get_stake(index).map_err(Error::from)
        } else {
            Err(Error::Offline)
        }
    }

    /// Unstakes Dusk
    pub async fn unstake(
        &self,
        addr: &Address,
        gas: Gas,
    ) -> Result<Transaction, Error> {
        if let Some(wallet) = &self.wallet {
            // make sure we own the staking address
            if !addr.is_owned() {
                return Err(Error::Unauthorized);
            }

            let mut rng = StdRng::from_entropy();
            let index = addr.index()?;

            let tx = wallet.unstake(
                &mut rng,
                index,
                index,
                addr.psk(),
                gas.limit(),
                gas.price(),
            )?;
            Ok(tx)
        } else {
            Err(Error::Offline)
        }
    }

    /// Withdraw accumulated staking reward for a given address
    pub async fn withdraw_reward(
        &self,
        addr: &Address,
        refund_addr: &Address,
        gas: Gas,
    ) -> Result<Transaction, Error> {
        if let Some(wallet) = &self.wallet {
            // make sure we own the staking address
            if !addr.is_owned() {
                return Err(Error::Unauthorized);
            }

            let mut rng = StdRng::from_entropy();
            let index = addr.index()?;

            let tx = wallet.withdraw(
                &mut rng,
                index,
                index,
                refund_addr.psk(),
                gas.limit(),
                gas.price(),
            )?;
            Ok(tx)
        } else {
            Err(Error::Offline)
        }
    }

    /// Returns bls key pair for provisioner nodes
    pub fn provisioner_keys(
        &self,
        addr: &Address,
    ) -> Result<(PublicKey, SecretKey), Error> {
        // make sure we own the staking address
        if !addr.is_owned() {
            return Err(Error::Unauthorized);
        }

        let index = addr.index()?;

        // retrieve keys
        let sk = self.store.retrieve_sk(index)?;
        let pk: PublicKey = From::from(&sk);

        Ok((pk, sk))
    }

    /// Export bls key pair for provisioners in node-compatible format
    pub fn export_keys(
        &self,
        addr: &Address,
        dir: &Path,
        pwd: Hash,
    ) -> Result<(PathBuf, PathBuf), Error> {
        // we're expecting a directory here
        if !dir.is_dir() {
            return Err(Error::NotDirectory);
        }

        // get our keys for this address
        let keys = self.provisioner_keys(addr)?;

        // set up the path
        let mut path = PathBuf::from(dir);
        path.push(addr.preview());

        // export public key to disk
        let bytes = keys.0.to_bytes();
        fs::write(&path.with_extension("key"), bytes)?;

        // create node-compatible json structure
        let bls = BlsKeyPair {
            public_key_bls: keys.0.to_bytes(),
            secret_key_bls: keys.1.to_bytes(),
        };
        let json = serde_json::to_string(&bls)?;

        // encrypt data
        let mut bytes = json.as_bytes().to_vec();
        bytes = crate::crypto::encrypt(&bytes, pwd)?;

        // export key pair to disk
        fs::write(&path.with_extension("cpk"), bytes)?;

        Ok((path.with_extension("key"), path.with_extension("cpk")))
    }

    /// Obtain the owned `Address` for a given address
    pub fn claim_as_address(&self, addr: Address) -> Result<Address, Error> {
        self.addresses()
            .into_iter()
            .find(|a| a.psk == addr.psk)
            .ok_or(Error::AddressNotOwned)
    }
}

/// A public address within the Dusk Network
#[derive(Clone, Eq)]
pub struct Address {
    index: Option<u64>,
    psk: PublicSpendKey,
}

impl Address {
    pub(crate) fn new(index: u64, psk: PublicSpendKey) -> Self {
        Self {
            index: Some(index),
            psk,
        }
    }

    /// Returns true if the current user owns this address
    pub fn is_owned(&self) -> bool {
        self.index.is_some()
    }

    pub(crate) fn psk(&self) -> &PublicSpendKey {
        &self.psk
    }

    pub(crate) fn index(&self) -> Result<u64, Error> {
        self.index.ok_or(Error::AddressNotOwned)
    }

    /// A trimmed version of the address to display as preview
    pub fn preview(&self) -> String {
        let addr = bs58::encode(self.psk.to_bytes()).into_string();
        (&addr[..10]).to_string()
    }
}

impl FromStr for Address {
    type Err = Error;

    fn from_str(s: &str) -> Result<Self, Self::Err> {
        let dec = bs58::decode(s).into_vec()?;
        if dec.len() != SEED_SIZE {
            return Err(Error::BadAddress);
        }
        let mut addr_bytes = [0u8; SEED_SIZE];
        addr_bytes.copy_from_slice(&dec);
        let addr = Address {
            index: None,
            psk: dusk_pki::PublicSpendKey::from_bytes(&addr_bytes)?,
        };
        Ok(addr)
    }
}

impl TryFrom<String> for Address {
    type Error = Error;

    fn try_from(s: String) -> Result<Self, Self::Error> {
        let dec = bs58::decode(s).into_vec()?;
        if dec.len() != SEED_SIZE {
            return Err(Error::BadAddress);
        }
        let mut addr_bytes = [0u8; SEED_SIZE];
        addr_bytes.copy_from_slice(&dec);
        let addr = Address {
            index: None,
            psk: dusk_pki::PublicSpendKey::from_bytes(&addr_bytes)?,
        };
        Ok(addr)
    }
}

impl TryFrom<&[u8; 64]> for Address {
    type Error = Error;

    fn try_from(bytes: &[u8; 64]) -> Result<Self, Self::Error> {
        let addr = Address {
            index: None,
            psk: dusk_pki::PublicSpendKey::from_bytes(bytes)?,
        };
        Ok(addr)
    }
}

impl PartialEq for Address {
    fn eq(&self, other: &Self) -> bool {
        self.index == other.index && self.psk == other.psk
    }
}

impl std::hash::Hash for Address {
    fn hash<H: Hasher>(&self, state: &mut H) {
        self.index.hash(state);
        self.psk.to_bytes().hash(state);
    }
}

impl Display for Address {
    fn fmt(&self, f: &mut fmt::Formatter<'_>) -> fmt::Result {
        write!(f, "{}", bs58::encode(self.psk.to_bytes()).into_string())
    }
}

impl Debug for Address {
    fn fmt(&self, f: &mut fmt::Formatter<'_>) -> fmt::Result {
        write!(f, "{}", bs58::encode(self.psk.to_bytes()).into_string())
    }
}

/// Addresses holds address-related metadata that needs to be
/// persisted in the wallet file.
struct Addresses {
    count: u64,
}

impl Default for Addresses {
    fn default() -> Self {
        Self { count: 1 }
    }
}

impl Serializable<8> for Addresses {
    const SIZE: usize = 8;

    type Error = Error;

    fn from_bytes(buf: &[u8; 8]) -> Result<Self, Self::Error>
    where
        Self: Sized,
    {
        Ok(Self {
            count: u64::from_le_bytes(*buf),
        })
    }

    fn to_bytes(&self) -> [u8; 8] {
        self.count.to_le_bytes()
    }
}

/// Wrapper around `PathBuf` for wallet paths
#[derive(PartialEq, Eq, Hash, Debug, Clone)]
pub struct WalletPath(PathBuf);

impl WalletPath {
    /// Create a new wallet path from a directory and a name
    pub fn new(dir: &Path, name: String) -> Self {
        let mut pb = PathBuf::from(dir);
        pb.push(name);
        pb.set_extension("dat");
        Self(pb)
    }

    /// Returns the filename of this path
    pub fn name(&self) -> Option<String> {
        // extract the name
        let name = self.0.file_stem()?.to_str()?;
        Some(String::from(name))
    }

    /// Returns current directory for this path
    pub fn dir(&self) -> Option<PathBuf> {
        self.0.parent().map(PathBuf::from)
    }

    /// Returns a reference to the `PathBuf` holding the path
    pub fn inner(&self) -> &PathBuf {
        &self.0
    }

    /// Sets the directory for the state cache
    pub fn set_cache_dir(path: &Path) -> Result<(), Error> {
        Ok(State::set_cache_dir(path.to_path_buf())?)
    }

    /// Wallet name defaults to user's username
    pub fn default_name() -> String {
        // get default user as default wallet name (remove whitespace)
        let mut user: String = whoami::username();
        user.retain(|c| !c.is_whitespace());
        user
    }

    /// Wallet default directory defaults to user's home directory
    pub fn default_dir() -> PathBuf {
        let home = dirs::home_dir().expect("OS not supported");
        Path::new(home.as_os_str()).join(DATA_DIR)
    }

    /// Checks if a wallet with this name already exists
    pub fn exists(dir: &Path, name: &str) -> bool {
        let mut pb = dir.to_path_buf();
        pb.push(name);
        pb.set_extension("dat");
        pb.is_file()
    }

    /// Get full paths of all wallet files found in `dir`
    pub fn wallets_in(dir: &Path) -> Result<Vec<WalletPath>, Error> {
        let dir = fs::read_dir(dir)?;
        let wallets = dir
            .filter_map(|el| el.ok().map(|d| d.path()))
            .filter(|path| path.is_file())
            .filter(|path| match path.extension() {
                Some(ext) => ext == "dat",
                None => false,
            })
            .map(WalletPath)
            .collect();

        Ok(wallets)
    }
}

impl Default for WalletPath {
    fn default() -> Self {
        let mut pb = Self::default_dir();
        pb.push(Self::default_name());
        pb.set_extension("dat");
        WalletPath(pb)
    }
}

impl FromStr for WalletPath {
    type Err = crate::Error;

    fn from_str(s: &str) -> Result<Self, Self::Err> {
        let p = Path::new(s);
        Ok(Self(p.to_owned()))
    }
}

impl From<PathBuf> for WalletPath {
    fn from(p: PathBuf) -> Self {
        Self(p)
    }
}

impl From<&Path> for WalletPath {
    fn from(p: &Path) -> Self {
        Self(p.to_owned())
    }
}

impl Display for WalletPath {
    fn fmt(&self, f: &mut std::fmt::Formatter<'_>) -> std::fmt::Result {
        write!(f, "{}", self.0.display())
    }
}

#[derive(Debug)]
/// Gas price and limit for any transaction
pub struct Gas {
    price: Lux,
    limit: u64,
}

impl Gas {
    /// Default gas price and limit
    pub fn new() -> Self {
        Gas {
            price: DEFAULT_GAS_PRICE,
            limit: DEFAULT_GAS_LIMIT,
        }
    }

    /// Set a custom gas price in Lux
    pub fn set_price(&mut self, price: Lux) {
        self.price = price;
    }

    /// Set a custom gas limit amount
    pub fn set_limit(&mut self, limit: u64) {
        self.limit = limit;
    }

    /// Get gas price
    pub fn price(&self) -> Lux {
        self.price
    }

    /// Get gas limit
    pub fn limit(&self) -> u64 {
        self.limit
    }
}

impl Default for Gas {
    fn default() -> Self {
        Self::new()
    }
}

/// Bls key pair helper structure
#[derive(Serialize)]
struct BlsKeyPair {
    #[serde(with = "base64")]
    secret_key_bls: [u8; 32],
    #[serde(with = "base64")]
    public_key_bls: [u8; 96],
}

mod base64 {
    use serde::{Serialize, Serializer};

    pub fn serialize<S: Serializer>(v: &[u8], s: S) -> Result<S::Ok, S::Error> {
        let base64 = base64::encode(v);
        String::serialize(&base64, s)
    }
}

#[cfg(test)]
mod tests {

    use super::*;
    use tempfile::tempdir;

    const TEST_ADDR: &str = "2w7fRQW23Jn9Bgm1GQW9eC2bD9U883dAwqP7HAr2F8g1syzPQaPYrxSyyVZ81yDS5C1rv9L8KjdPBsvYawSx3QCW";

    #[derive(Clone)]
    struct WalletFile {
        path: WalletPath,
        pwd: Hash,
    }

    impl SecureWalletFile for WalletFile {
        fn path(&self) -> &WalletPath {
            &self.path
        }

        fn pwd(&self) -> Hash {
            self.pwd
        }
    }

    #[test]
    fn wallet_basics() -> Result<(), Box<dyn std::error::Error>> {
        // create a wallet from a mnemonic phrase
        let mut wallet: Wallet<WalletFile> = Wallet::new("uphold stove tennis fire menu three quick apple close guilt poem garlic volcano giggle comic")?;

        // check address generation
        let default_addr = wallet.default_address();
        let other_addr = wallet.new_address();

        assert!(format!("{}", default_addr).eq(TEST_ADDR));
        assert!(default_addr.ne(&other_addr));
        assert!(wallet.address_count() == 2);

        // create another wallet with different mnemonic
        let wallet: Wallet<WalletFile> = Wallet::new("demise monitor elegant cradle squeeze cheap parrot venture stereo humor scout denial action receive flat")?;

        // check addresses are different
        let addr = wallet.default_address();
        assert!(format!("{}", addr).ne(TEST_ADDR));

        // attempt to create a wallet from an invalid mnemonic
        let bad_wallet: Result<Wallet<WalletFile>, Error> =
            Wallet::new("good luck with life");
        assert!(bad_wallet.is_err());

        Ok(())
    }

    #[test]
    fn save_and_load() -> Result<(), Box<dyn std::error::Error>> {
        // prepare a tmp path
        let dir = tempdir()?;
        let path = dir.path().join("my_wallet.dat");
        let path = WalletPath::from(path);

        // we'll need a password too
        let pwd = blake3::hash("mypassword".as_bytes());

        // create and save
        let mut wallet: Wallet<WalletFile> = Wallet::new("uphold stove tennis fire menu three quick apple close guilt poem garlic volcano giggle comic")?;
        let file = WalletFile { path, pwd };
        wallet.save_to(file.clone())?;

        // load from file and check
        let loaded_wallet = Wallet::from_file(file)?;

        let original_addr = wallet.default_address();
        let loaded_addr = loaded_wallet.default_address();
        assert!(original_addr.eq(&loaded_addr));

        Ok(())
    }

    #[test]
    fn addresses_serde() -> Result<(), Box<dyn std::error::Error>> {
        let addrs = Addresses { count: 6 };
        let read = Addresses::from_bytes(&addrs.to_bytes())?;
        assert!(read.count == addrs.count);
        Ok(())
    }
}<|MERGE_RESOLUTION|>--- conflicted
+++ resolved
@@ -385,26 +385,7 @@
     ) -> Result<Transaction, Error> {
         const MATCHES: [&str; 2] = ["localhost", "127.0.0.1"];
         let mut local_rusk = false;
-<<<<<<< HEAD
-        // the rusk addr from the tcp connection ?
-        //println!("rusk addr{:?}", rusk_addr);
-        // for m in MATCHES.into_iter() {
-        //     if rusk_addr.contains(m){
-        //         local_rusk = true;
-        //         break;
-        //     }
-        
-        // }
-
-        //self.status.rusk_addr 
-
-=======
-
-        // for m in MATCHES.into_iter() {
-        //     if self.RuskConfig.rusk_addr.
-        //   local_rusk = false;
-        // }
->>>>>>> 49070f0b
+
         if !local_rusk {
             return Err(Error::StakingNotAllowed);
         }
@@ -441,7 +422,6 @@
         } else {
             Err(Error::Offline)
         }
-    
     }
 
     /// Obtains stake information for a given address
